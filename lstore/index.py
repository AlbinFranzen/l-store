--- conflicted
+++ resolved
@@ -30,37 +30,10 @@
         # Create the new B+Tree
         self.indices[column_number] = BPlusTree(index_file, order=75, cache_size=10000)
 
-<<<<<<< HEAD
-
-    def refresh_indexes(self, table):
-        """
-        Refresh all indexes based on the current state of the table.
-        """
-        # Clear existing indexes
-        self.indices = [None] * self.num_columns
-        self.primary_key_cache = {}
-        self.sorted_records = []
-
-        # Recreate indexes
-        for col in range(self.num_columns):
-            self.create_index(col)
-
-        # Re-index all records in the table
-        for _, locations in table.page_directory.items():
-            base_path, base_offset = locations[0]
-            print("base path: " + base_path)
-            base_record = table.bufferpool.get_page(base_path).read_index(base_offset)
-            self.add_record(base_record)
-
-    """
-    Flush the cache to the index
-    """
-=======
         """
         Flush the caches for all columns. Sort and batch_insert if possible,
         otherwise fallback to individual inserts.
         """
->>>>>>> b0f08828
     def flush_cache(self):
         for col, cache in self.insert_cache.items():
             if not cache:
@@ -324,24 +297,6 @@
             node = node.next
         return count
 
-<<<<<<< HEAD
-    # Add a method to get all key-value pairs
-    def items(self):
-        """Get all key-value pairs in the tree"""
-        result = []
-        node = self.root
-        while not node.is_leaf:
-            node = node.children[0]
-            
-        while node:
-            for k, v in zip(node.keys, node.children):
-                result.append((k, v))
-            node = node.next
-        return result
-
-
-=======
->>>>>>> b0f08828
 class BPlusTreeNode:
     def __init__(self, is_leaf=False):
         self.is_leaf = is_leaf
