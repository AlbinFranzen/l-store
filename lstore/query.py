<<<<<<< HEAD
from table import Table, Record
from page import Page
from page_range import PageRange
=======
from uuid import uuid4
from table import Table, Record
from index import Index
from page import Page
from page_range import PageRange
from config import *
>>>>>>> 00d095de
import time

class Query:
    """
    # Creates a Query object that can perform different queries on the specified table 
    Queries that fail must return False
    Queries that succeed should return the result or True
    Any query that crashes (due to exceptions) should return False
    """
    def __init__(self, table):
        self.table = table
        self.current_base_rid = 0
        self.current_tail_rid = 0
        pass
    
    def __repr__(self):
        return f"Table:\n{self.table}\ncurrent_base_rid: {self.current_base_rid}\ncurrent_tail_rid: {self.current_tail_rid}"
    
    def update_base_rid(self):
        self.current_base_rid += 1
        pass
    
    def update_tail_rid(self):
        self.current_tail_rid += 1
        pass
    
    """
    # internal Method
    # Read a record with specified RID
    # Returns True upon succesful deletion
    # Return False if record doesn't exist or is locked due to 2PL
    """
    def delete(self, primary_key):

        # get rids with the primary key
        base_rid = self.table.index.locate(0, primary_key)
        if base_rid == False:
            return False
        
        if isinstance(base_rid, bytes):
            base_rid = base_rid.decode()
        if not base_rid:
            return False

        # get all records in lineage
        lineage = self._traverse_lineage(base_rid)

        # create a new tail record
        delete_record = Record(
                        lineage[-1].rid,
                        "t" + str(self.current_tail_rid),
                        time.time(),
                        schema_encoding = [0] * len(lineage[0].schema_encoding),
                        columns = [None] * len(lineage[0].columns)
                    )
        
        # update tail record's rid
        lineage[-1].indirection = delete_record.rid

        # ensure space exists
        if not self.table.page_ranges[-1].tail_pages[-1].has_capacity():
            self.table.page_ranges[-1].tail_pages.append(Page())
        if not self.table.page_ranges[-1].has_capacity():
            self.table.page_ranges.append(PageRange())
        
        # add record in index
        self.table.index.add_record(delete_record)

        # insert tail record
        offset = self.table.page_ranges[-1].tail_pages[-1].write(delete_record)
        tail_page_index = len(self.table.page_ranges[-1].tail_pages) - 1
        page_range_index = len(self.table.page_ranges) - 1

        # add new location to page directory
        self.table.page_directory[lineage[0].rid].append([page_range_index, tail_page_index, offset])

        # update tail rid
        self.update_tail_rid()

        return True
        pass
    
    """
    # Insert a record with specified columns
    # Return True upon succesful insertion
    # Returns False if insert fails for whatever reason
    # FOR BASE PAGES
    """
    def insert(self, *columns):
         # Verify input
        if not self._verify_insert_input(*columns):
            return False
        
        # Create record
        record = Record(None, f"b{self.current_base_rid}", time.time(), [0] * len(columns), [*columns])
        
        # Make sure space exists
        self.table.index.add_record(record)
        if not self.table.page_ranges[-1].has_capacity(): # If page range is full, create new one
            self.table.page_ranges.append(PageRange())
        if not self.table.page_ranges[-1].base_pages[-1].has_capacity(): # If base page is full, create new one
            self.table.page_ranges[-1].base_pages.append(Page())
            
        # Write and get location 
        offset = self.table.page_ranges[-1].base_pages[-1].write(record) 
        base_page_index = len(self.table.page_ranges[-1].base_pages) - 1
        page_range_index = len(self.table.page_ranges) - 1 
        
        # Add new location to page directory 
        self.table.page_directory[f"b{self.current_base_rid}"] = [[page_range_index, base_page_index, offset]]
        self.current_base_rid += 1
        return True
    
    def _verify_insert_input(self, *columns):
        for column in columns:
            if not isinstance(column, int):
                return False
        return True

    
    """
    # Read matching record with specified search key
    # :param search_key: the value you want to search based on
    # :param search_key_index: the column index you want to search based on
    # :param projected_columns_index: what columns to return. array of 1 or 0 values.
    # Returns a list of Record objects upon success
    # Returns False if record locked by TPL
    # Assume that select will never be called on a key that doesn't exist
    """
    def select(self, search_key, search_key_index, projected_columns_index):
        # Get the base rids of the records with the search key
        rid_combined_string = self.table.index.locate(search_key_index, search_key)
        if rid_combined_string == False:
            return False
        rid_list = rid_combined_string.split(",")
        
        # Merge the lineage
        records = []
        for rid in rid_list:
            new_record = self._get_merged_lineage(rid, projected_columns_index)
            records.append(new_record)
        
        return records 
    
    def _get_merged_lineage(self, base_rid, projected_columns_index):  
        lineage = self._traverse_lineage(base_rid)
        base_values = list(lineage[0].columns)
        for record in lineage:
            new_values = record.columns
            for val in range(len(new_values)):
                if new_values[val] != None:
                    base_values[val] = new_values[val]
        new_record = Record(lineage[0].rid, lineage[0].indirection, record.time_stamp, record.schema_encoding, [element for element, bit in zip(base_values, projected_columns_index) if bit == 1])
        return new_record
   
    
    # Get list of records from base_rid
    def _traverse_lineage(self, base_rid):
        lineage = []
        if isinstance(base_rid, bytes):
            base_rid = base_rid.decode()  # Ensure base_rid is a string

        if base_rid not in self.table.page_directory:
            return []

        page_entries = self.table.page_directory[base_rid]

        for i, (page_range_index, page_index, offset) in enumerate(page_entries): # Loop through the page entries
            page_range = self.table.page_ranges[page_range_index]
            if i == 0: # First record comes from the base page.   
                current_record = page_range.base_pages[page_index].read_index(offset)
            else: # Subsequent records come from tail pages.
                current_record = page_range.tail_pages[page_index].read_index(offset)        
            lineage.append(current_record)
            if current_record.indirection is None or current_record.indirection == base_rid:
                break
        return lineage
    
    """
    # Read matching record with specified search key
    # :param search_key: the value you want to search based on
    # :param search_key_index: the column index you want to search based on
    # :param projected_columns_index: what columns to return. array of 1 or 0 values.
    # :param relative_version: the relative version of the record you need to retreive.
    # Returns a list of Record objects upon success
    # Returns False if record locked by TPL
    # Assume that select will never be called on a key that doesn't exist
    # RELATIVE_VERSION USAGE: (-1, -2, etc)
    """
    def select_version(self, search_key, search_key_index, projected_columns_index, relative_version):
        rids_combined = self.table.index.locate(search_key_index, search_key)
        if not rids_combined:
            return False
        rid_list = rids_combined.split(",")
        
        # Here, each element in record_lineages is already a lineage (a list of records)
        results = []
        for rid in rid_list:
            lineage = self._traverse_lineage(rid)
            if relative_version - 1 < 0:
                target_index = min(len(lineage) + relative_version - 1, len(lineage)-1)
            else:
                target_index = relative_version - 1

            # Start with the base record's columns (assumed to be in record_list[0])
            merged_columns = list(lineage[0].columns)

            # Merge updates from record_list[1] through record_list[target_index] (inclusive)
            for record in lineage[1:target_index + 1]:
                for i, value in enumerate(list(record.columns)):
                    if value is not None:
                        merged_columns[i] = value
            
            
            record = Record(lineage[0].rid, lineage[0].indirection, lineage[-1].time_stamp, lineage[-1].schema_encoding, [element for element, bit in zip(merged_columns, projected_columns_index) if bit == 1])
            results.append(record)
        return results


    """
    # Update a record with specified key and columns
    # Returns True if update is succesful
    # Returns False if no records exist with given key or if the target record cannot be accessed due to 2PL locking
    # FOR TAIL PAGES
    """
    def update(self, primary_key, *columns):
        # Get the rids of the records with the primary key
        base_rid = self.table.index.locate(0, primary_key)
        if base_rid is False:
            return False

        if isinstance(base_rid, bytes):
            base_rid = base_rid.decode()  # Decode byte string to regular string
        if not base_rid:
            return False

        lineage = self._traverse_lineage(base_rid)
        if not lineage:
            return False  # or handle this appropriately

        # Now access lineage safely
        record = Record(
            lineage[0].rid,  # Base RID of lineage
            "t" + str(self.current_tail_rid),
            time.time(),
            lineage[0].schema_encoding,  # Retain schema encoding
            [*columns]  # Columns could be updated if needed
        )

        # Update old records
        lineage[0].schema_encoding = record.schema_encoding # update base record's schema encoding
        lineage[-1].indirection = record.rid   # tail record's rid
        
        # Make sure space exists
        if not self.table.page_ranges[-1].has_capacity(): # If page range is full, create new one
            self.table.page_ranges.append(PageRange())
        if not self.table.page_ranges[-1].tail_pages[-1].has_capacity(): # If base page is full, create new one
            self.table.page_ranges[-1].tail_pages.append(Page())
            
        # Write and get location 
        offset = self.table.page_ranges[-1].tail_pages[-1].write(record) 
        tail_page_index = len(self.table.page_ranges[-1].tail_pages) - 1
        page_range_index = len(self.table.page_ranges) - 1 
        
        # Add new location to page directory 
        self.table.page_directory[lineage[0].rid].append([page_range_index, tail_page_index, offset])
        self.current_tail_rid += 1
        return True

    
    """
    :param start_range: int         # Start of the key range to aggregate 
    :param end_range: int           # End of the key range to aggregate 
    :param aggregate_columns: int  # Index of desired column to aggregate
    # this function is only called on the primary key.
    # Returns the summation of the given range upon success
    # Returns False if no record exists in the given range
    """
    def sum(self, start_range, end_range, aggregate_column_index):
        # Get all RIDs in the range (inclusive)
        rid_combined_strings = self.table.index.locate_range(start_range, end_range, 0)
        if rid_combined_strings == False:
            return False
        
        # Flatten the list of RIDs and split any combined RID strings
        rids = []
        for rid_string in rid_combined_strings:
            rids.extend(rid_string.split(","))
        
        range_sum = 0
        # Get the merged record for each RID and add the specified column value
        for rid in rids:
            merged_record = self._get_merged_lineage(rid, [1] * self.table.num_columns)
            if merged_record and merged_record.columns[aggregate_column_index] is not None:
                range_sum += merged_record.columns[aggregate_column_index]
            
        return range_sum
      
    
    """
    :param start_range: int         # Start of the key range to aggregate 
    :param end_range: int           # End of the key range to aggregate 
    :param aggregate_columns: int  # Index of desired column to aggregate
    :param relative_version: the relative version of the record you need to retreive.
    # this function is only called on the primary key.
    # Returns the summation of the given range upon success
    # Returns False if no record exists in the given range
    """
    def sum_version(self, start_range, end_range, aggregate_column_index, relative_version):
        range_sum = 0    
        rids = self.table.index.locate_range(start_range, end_range, 0)
        if rids == False:
            return False
        
        #traverse tree for each rid found in range
        for rid in rids:
            lineage = self._traverse_lineage(rid)
            if relative_version - 1 < 0:
                target_index = min(len(lineage) + relative_version - 1, len(lineage)-1)
            else:
                target_index = relative_version - 1
            
            # Start with the base record's columns (assumed to be in record_list[0])
            merged_columns = list(lineage[0].columns)

            # Merge updates from record_list[1] through record_list[target_index] (inclusive)
            for record in lineage[1:target_index + 1]:
                for i, value in enumerate(list(record.columns)):
                    if value is not None:
                        merged_columns[i] = value
                        
            record = lineage[target_index]
            if merged_columns[aggregate_column_index] is None:
                continue
            range_sum += merged_columns[aggregate_column_index]
        
        return range_sum
      

    
    """
    incremenets one column of the record
    this implementation should work if your select and update queries already work
    :param key: the primary of key of the record to increment
    :param column: the column to increment
    # Returns True is increment is successful
    # Returns False if no record matches key or if target record is locked by 2PL.
    """
    def increment(self, key, column):
        r = self.select(key, self.table.key, [1] * self.table.num_columns)[0]
        if r is not False:
            updated_columns = [None] * self.table.num_columns
            updated_columns[column] = r[column] + 1
            u = self.update(key, *updated_columns)
            return u
        return False<|MERGE_RESOLUTION|>--- conflicted
+++ resolved
@@ -1,16 +1,11 @@
-<<<<<<< HEAD
-from table import Table, Record
-from page import Page
-from page_range import PageRange
-=======
 from uuid import uuid4
 from table import Table, Record
 from index import Index
 from page import Page
 from page_range import PageRange
 from config import *
->>>>>>> 00d095de
 import time
+import copy
 
 class Query:
     """
