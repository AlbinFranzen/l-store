from uuid import uuid4
from lstore.table import Table, Record
from lstore.index import Index
from lstore.page import Page
from lstore.page_range import PageRange
from lstore.config import *
import time
import copy

class Query:
    """
    # Creates a Query object that can perform different queries on the specified table 
    Queries that fail must return False
    Queries that succeed should return the result or True
    Any query that crashes (due to exceptions) should return False
    """
    def __init__(self, table):
        self.table = table
        self.current_base_rid = 0
        self.current_tail_rid = 0
        self.current_key = 0
        pass
    
    def update_base_rid(self):
        self.current_base_rid += 1
        pass
    
    def update_tail_rid(self):
        self.current_tail_rid += 1
        pass
    
    """
    # internal Method
    # Read a record with specified RID
    # Returns True upon succesful deletion
    # Return False if record doesn't exist or is locked due to 2PL
    """
    def delete(self, primary_key):
        # get rids with the primary key
        base_rid = self.table.index.locate(0, primary_key)
        if base_rid == False:
            return False
        
        # get all records in lineage
        lineage = self._traverse_lineage(base_rid[0])

        # create a new tail record
        record = Record(
                        lineage[0].rid,
                        "t" + str(self.current_tail_rid),
                        time.time(),
                        [0] * (len(lineage[0].schema_encoding) - 1),
                        [None] * len(lineage[0].columns)
                    )
        
        # update base record's schema encoding
        lineage[0].schema_encoding = record.schema_encoding
        lineage[-1].indirection = record.rid

        # ensure space exists
        if not self.table.page_ranges[-1].tail_pages[-1].has_capacity():
            self.table.page_ranges[-1].tail_pages.append(Page())
        if not self.table.page_ranges[-1].has_capacity():
            self.table.page_ranges.append(PageRange())
        
        # add record in index
        self.table.index.add_record(record)

        # insert tail record
        offset = self.table.page_ranges[-1].tail_pages[-1].write(record)
        tail_page_index = len(self.table.page_ranges[-1].tail_pages) - 1
        page_range_index = len(self.table.page_ranges) - 1

        # add new location to page directory
        self.table.page_directory[lineage[0].rid].append([page_range_index, tail_page_index, offset])

        # update tail rid
        self.update_tail_rid()

        return True
        pass
    
    """
    # Insert a record with specified columns
    # Return True upon succesful insertion
    # Returns False if insert fails for whatever reason
    # FOR BASE PAGES
    """
    def insert(self, *columns):
         # Verify input
        if not self._verify_insert_input(*columns):
            return False
        
        # Create record
        record = Record(None, "b" + str(self.current_base_rid), time.time(), [0] * (sum(1 for _ in (*columns,)) + 1), [self.current_key, *columns])
        
        # Make sure space exists
        self.table.index.add_record(record)
        if not self.table.page_ranges[-1].has_capacity(): # If page range is full, create new one
            self.table.page_ranges.append(PageRange())
        if not self.table.page_ranges[-1].base_pages[-1].has_capacity(): # If base page is full, create new one
            self.table.page_ranges[-1].base_pages.append(Page())
            
        # Write and get location 
        offset = self.table.page_ranges[-1].base_pages[-1].write(record) 
        base_page_index = len(self.table.page_ranges[-1].base_pages) - 1
        page_range_index = len(self.table.page_ranges) - 1 
        
        # Add new location to page directory 
        self.table.page_directory["b" + str(self.current_base_rid)] = [[page_range_index, base_page_index, offset]]
        self.current_base_rid += 1
        return True
    
    def _verify_insert_input(self, *columns):
        for column in columns:
            if not isinstance(column, int):
                return False
        return True

    
    """
    # Read matching record with specified search key
    # :param search_key: the value you want to search based on
    # :param search_key_index: the column index you want to search based on
    # :param projected_columns_index: what columns to return. array of 1 or 0 values.
    # Returns a list of Record objects upon success
    # Returns False if record locked by TPL
    # Assume that select will never be called on a key that doesn't exist
    """
    def select(self, search_key, search_key_index, projected_columns_index):
        # Get the base rids of the records with the search key
        rid_list = self.table.index.locate(search_key_index, search_key)
        rid_list = ["b0"]
        if rid_list == False:
            return False
        # Get the corresponding records
        records = []
        for rid in rid_list:   
            records.append(self._traverse_lineage(rid)[-1])

        # Convert records to only have the projected columns
        output_records = []
        for record in records:
            if sum(projected_columns_index) == len(projected_columns_index):
                output_records.append(record)
                continue    
            new_record = Record(record.rid, record.indirection, record.time_stamp, record.schema_encoding, [record.columns[i+1] for i in range(len(record.columns)-1) if projected_columns_index[i] == 1])
            output_records.append(new_record)     
        return output_records
    
    # Get list of records from base_rid
    def _traverse_lineage(self, base_rid):
        lineage = [] 
        for i in range(len(self.table.page_directory[base_rid])):
            page_range_index, page_index, offset  = self.table.page_directory[base_rid][i]
            if i != 0: # Iterate through tail pages or base pages
                current_record = self.table.page_ranges[page_range_index].tail_pages[page_index].read_index(offset) 
            else:
                current_record = self.table.page_ranges[page_range_index].base_pages[page_index].read_index(offset) 
            lineage.append(current_record)
            if current_record.indirection == None or current_record.indirection == base_rid: 
                break
        return lineage
    
    """
    # Read matching record with specified search key
    # :param search_key: the value you want to search based on
    # :param search_key_index: the column index you want to search based on
    # :param projected_columns_index: what columns to return. array of 1 or 0 values.
    # :param relative_version: the relative version of the record you need to retreive.
    # Returns a list of Record objects upon success
    # Returns False if record locked by TPL
    # Assume that select will never be called on a key that doesn't exist
    # RELATIVE_VERSION USAGE: (-1, -2, etc)
    """
    def select_version(self, search_key, search_key_index, projected_columns_index, relative_version):
<<<<<<< HEAD
        records = self.select(search_key, search_key_index, projected_columns_index)
        lineages = []
        for record in records:
            lineages.append(self._traverse_lineage(record.rid))
        
        results = []
        for lineage in lineages:
            try:
                record = lineage[relative_version]
            except IndexError:
                return False
            results.append(record)
        return results
            
=======
        rid_list = self.table.index.locate(search_key_index, search_key)
        if rid_list == False:
            return False
        
        records = []
        for rid in rid_list:  
            lineage = self._traverse_lineage(rid)

            if abs(relative_version) > len(lineage):
                continue

            records.append(lineage[relative_version])

        output_records = []
        for record in records:
            if sum(projected_columns_index) == len(projected_columns_index):
                output_records.append(record)
                continue    

            new_record = Record(record.rid, record.indirection, record.time_stamp, record.schema_encoding, [record.columns[i+1] for i in range(len(record.columns)-1) if projected_columns_index[i] == 1])
            output_records.append(new_record)     
        return output_records

>>>>>>> 031c42e7

    
    """
    # Update a record with specified key and columns
    # Returns True if update is succesful
    # Returns False if no records exist with given key or if the target record cannot be accessed due to 2PL locking
    # FOR TAIL PAGES
    """
    def update(self, primary_key, *columns):
        # Get the rids of the records with the primary key
        base_rid = self.table.index.locate(0, primary_key)
        base_rid = ["b0"]
        if base_rid == False:
            return False
        
        # Get all records in lineage
        lineage = self._traverse_lineage(base_rid[0])
        
        # Create new record
        record = Record(lineage[0].rid, "t" + str(self.current_tail_rid), time.time(), [1 if update is not None else orig for orig, update in zip(lineage[0].schema_encoding, [lineage[-1].columns[0], *columns])], [upd if upd is not None else orig for orig, upd in zip(lineage[-1].columns, [lineage[-1].columns[0], *columns])])
        # Update old records
        lineage[0].schema_encoding = record.schema_encoding # update base record's schema encoding
        lineage[-1].indirection = record.rid   # tail record's rid
        
        # Make sure space exists
        self.table.index.add_record(record)
        if not self.table.page_ranges[-1].has_capacity(): # If page range is full, create new one
            self.table.page_ranges.append(PageRange())
        if not self.table.page_ranges[-1].tail_pages[-1].has_capacity(): # If base page is full, create new one
            self.table.page_ranges[-1].tail_pages.append(Page())
            
        # Write and get location 
        offset = self.table.page_ranges[-1].tail_pages[-1].write(record) 
        tail_page_index = len(self.table.page_ranges[-1].tail_pages) - 1
        page_range_index = len(self.table.page_ranges) - 1 
        
        # Add new location to page directory 
        self.table.page_directory[lineage[0].rid].append([page_range_index, tail_page_index, offset])
        self.current_tail_rid += 1
        return True

    
    """
    :param start_range: int         # Start of the key range to aggregate 
    :param end_range: int           # End of the key range to aggregate 
    :param aggregate_columns: int  # Index of desired column to aggregate
    # this function is only called on the primary key.
    # Returns the summation of the given range upon success
    # Returns False if no record exists in the given range
    """
    def sum(self, start_range, end_range, aggregate_column_index):
        range_sum = 0
        record_exists = False
        key_range = self.index.locate_range(start_range, end_range)

        for primary_key in key_range:
            record = self.index.get_record(primary_key)
            range_sum += record.columns[aggregate_column_index]
            record_exists = True

        if record_exists:
            return range_sum
        else:
            return False
        
    
    """
    :param start_range: int         # Start of the key range to aggregate 
    :param end_range: int           # End of the key range to aggregate 
    :param aggregate_columns: int  # Index of desired column to aggregate
    :param relative_version: the relative version of the record you need to retreive.
    # this function is only called on the primary key.
    # Returns the summation of the given range upon success
    # Returns False if no record exists in the given range
    """
    def sum_version(self, start_range, end_range, aggregate_column_index, relative_version):
        range_sum = 0
        record_exists = False
        key_range = self.index.locate_range(start_range, end_range)

        #traverse tree for each key found in range
        for primary_key in key_range:
            lineage = self._traverse_lineage(primary_key)
            
            #checks to make sure version exists
            if abs(relative_version) > len(lineage):
                continue

            record = lineage[relative_version]
            range_sum += record.columns[aggregate_column_index]
            record_exists = True

        if record_exists:
            return range_sum
        else:
            return False

    
    """
    incremenets one column of the record
    this implementation should work if your select and update queries already work
    :param key: the primary of key of the record to increment
    :param column: the column to increment
    # Returns True is increment is successful
    # Returns False if no record matches key or if target record is locked by 2PL.
    """
    def increment(self, key, column):
        r = self.select(key, self.table.key, [1] * self.table.num_columns)[0]
        if r is not False:
            updated_columns = [None] * self.table.num_columns
            updated_columns[column] = r[column] + 1
            u = self.update(key, *updated_columns)
            return u
        return False<|MERGE_RESOLUTION|>--- conflicted
+++ resolved
@@ -174,7 +174,6 @@
     # RELATIVE_VERSION USAGE: (-1, -2, etc)
     """
     def select_version(self, search_key, search_key_index, projected_columns_index, relative_version):
-<<<<<<< HEAD
         records = self.select(search_key, search_key_index, projected_columns_index)
         lineages = []
         for record in records:
@@ -189,31 +188,6 @@
             results.append(record)
         return results
             
-=======
-        rid_list = self.table.index.locate(search_key_index, search_key)
-        if rid_list == False:
-            return False
-        
-        records = []
-        for rid in rid_list:  
-            lineage = self._traverse_lineage(rid)
-
-            if abs(relative_version) > len(lineage):
-                continue
-
-            records.append(lineage[relative_version])
-
-        output_records = []
-        for record in records:
-            if sum(projected_columns_index) == len(projected_columns_index):
-                output_records.append(record)
-                continue    
-
-            new_record = Record(record.rid, record.indirection, record.time_stamp, record.schema_encoding, [record.columns[i+1] for i in range(len(record.columns)-1) if projected_columns_index[i] == 1])
-            output_records.append(new_record)     
-        return output_records
-
->>>>>>> 031c42e7
 
     
     """
